--- conflicted
+++ resolved
@@ -35,14 +35,6 @@
 		C8996C7C1F40D82A004E5D83 /* String+Test.swift in Sources */ = {isa = PBXBuildFile; fileRef = C8996C7B1F40D82A004E5D83 /* String+Test.swift */; };
 		C89B96251EB6964200BDAB24 /* Feedbacks.swift in Sources */ = {isa = PBXBuildFile; fileRef = C89B96241EB6964200BDAB24 /* Feedbacks.swift */; };
 		C8DF7346218F389200945A7C /* AsyncSynchronized.swift in Sources */ = {isa = PBXBuildFile; fileRef = C8DF7345218F389200945A7C /* AsyncSynchronized.swift */; };
-<<<<<<< HEAD
-=======
-		EFC27F56246D79480093D8B3 /* RxCocoa.framework in CopyFiles */ = {isa = PBXBuildFile; fileRef = C83B7C5B1EB7BA14003055E0 /* RxCocoa.framework */; settings = {ATTRIBUTES = (CodeSignOnCopy, RemoveHeadersOnCopy, ); }; };
-		EFC27F57246D794C0093D8B3 /* RxSwift.framework in CopyFiles */ = {isa = PBXBuildFile; fileRef = C83B7C5F1EB7BA14003055E0 /* RxSwift.framework */; settings = {ATTRIBUTES = (CodeSignOnCopy, RemoveHeadersOnCopy, ); }; };
-		EFC27F59246D79AE0093D8B3 /* RxBlocking.framework in CopyFiles */ = {isa = PBXBuildFile; fileRef = EFC27F58246D79AE0093D8B3 /* RxBlocking.framework */; settings = {ATTRIBUTES = (CodeSignOnCopy, RemoveHeadersOnCopy, ); }; };
-		EFC27F5B246D79C00093D8B3 /* RxRelay.framework in CopyFiles */ = {isa = PBXBuildFile; fileRef = EFC27F5A246D79C00093D8B3 /* RxRelay.framework */; settings = {ATTRIBUTES = (CodeSignOnCopy, RemoveHeadersOnCopy, ); }; };
-		EFC27F5D246D79CF0093D8B3 /* RxTest.framework in CopyFiles */ = {isa = PBXBuildFile; fileRef = EFC27F5C246D79CF0093D8B3 /* RxTest.framework */; settings = {ATTRIBUTES = (CodeSignOnCopy, RemoveHeadersOnCopy, ); }; };
->>>>>>> aa838408
 		EFC27F63246D7C260093D8B3 /* ReactEquatableLoopsTests.swift in Sources */ = {isa = PBXBuildFile; fileRef = C83596431FB22EE900DC7B8F /* ReactEquatableLoopsTests.swift */; };
 		EFC27F64246D7C260093D8B3 /* RxTest.swift in Sources */ = {isa = PBXBuildFile; fileRef = C83596471FB24CAF00DC7B8F /* RxTest.swift */; };
 		EFC27F65246D7C260093D8B3 /* RxFeedbackDriverTests.swift in Sources */ = {isa = PBXBuildFile; fileRef = C8996C691F40A7A0004E5D83 /* RxFeedbackDriverTests.swift */; };
@@ -51,14 +43,6 @@
 		EFC27F68246D7C260093D8B3 /* String+Test.swift in Sources */ = {isa = PBXBuildFile; fileRef = C8996C7B1F40D82A004E5D83 /* String+Test.swift */; };
 		EFC27F69246D7C260093D8B3 /* ReactHashableLoopsTests.swift in Sources */ = {isa = PBXBuildFile; fileRef = C83596451FB2312D00DC7B8F /* ReactHashableLoopsTests.swift */; };
 		EFC27F6B246D7C260093D8B3 /* RxFeedback.framework in Frameworks */ = {isa = PBXBuildFile; fileRef = 52D6D97C1BEFF229002C0205 /* RxFeedback.framework */; };
-<<<<<<< HEAD
-=======
-		EFC27F78246D7C360093D8B3 /* RxSwift.framework in CopyFiles */ = {isa = PBXBuildFile; fileRef = C83B7C6A1EB7BA14003055E0 /* RxSwift.framework */; settings = {ATTRIBUTES = (CodeSignOnCopy, RemoveHeadersOnCopy, ); }; };
-		EFC27F79246D7C3A0093D8B3 /* RxCocoa.framework in CopyFiles */ = {isa = PBXBuildFile; fileRef = C83B7C661EB7BA14003055E0 /* RxCocoa.framework */; settings = {ATTRIBUTES = (CodeSignOnCopy, RemoveHeadersOnCopy, ); }; };
-		EFC27F7B246D7C4B0093D8B3 /* RxRelay.framework in CopyFiles */ = {isa = PBXBuildFile; fileRef = EFC27F7A246D7C4B0093D8B3 /* RxRelay.framework */; settings = {ATTRIBUTES = (CodeSignOnCopy, RemoveHeadersOnCopy, ); }; };
-		EFC27F7D246D7C510093D8B3 /* RxTest.framework in CopyFiles */ = {isa = PBXBuildFile; fileRef = EFC27F7C246D7C510093D8B3 /* RxTest.framework */; settings = {ATTRIBUTES = (CodeSignOnCopy, RemoveHeadersOnCopy, ); }; };
-		EFC27F7F246D7C560093D8B3 /* RxBlocking.framework in CopyFiles */ = {isa = PBXBuildFile; fileRef = EFC27F7E246D7C560093D8B3 /* RxBlocking.framework */; settings = {ATTRIBUTES = (CodeSignOnCopy, RemoveHeadersOnCopy, ); }; };
->>>>>>> aa838408
 /* End PBXBuildFile section */
 
 /* Begin PBXContainerItemProxy section */
@@ -79,44 +63,17 @@
 /* End PBXContainerItemProxy section */
 
 /* Begin PBXCopyFilesBuildPhase section */
-<<<<<<< HEAD
 		4EAD6B1A25DC410500C228C6 /* Embed Frameworks */ = {
-=======
-		EFC27F5E246D7B300093D8B3 /* CopyFiles */ = {
->>>>>>> aa838408
 			isa = PBXCopyFilesBuildPhase;
 			buildActionMask = 2147483647;
 			dstPath = "";
 			dstSubfolderSpec = 10;
 			files = (
-<<<<<<< HEAD
 				4EAD6B1925DC410500C228C6 /* RxSwift.xcframework in Embed Frameworks */,
 				4EAD6B1525DC410500C228C6 /* RxCocoa.xcframework in Embed Frameworks */,
 				4EAD6B1725DC410500C228C6 /* RxRelay.xcframework in Embed Frameworks */,
 			);
 			name = "Embed Frameworks";
-=======
-				EFC27F57246D794C0093D8B3 /* RxSwift.framework in CopyFiles */,
-				EFC27F56246D79480093D8B3 /* RxCocoa.framework in CopyFiles */,
-				EFC27F59246D79AE0093D8B3 /* RxBlocking.framework in CopyFiles */,
-				EFC27F5B246D79C00093D8B3 /* RxRelay.framework in CopyFiles */,
-				EFC27F5D246D79CF0093D8B3 /* RxTest.framework in CopyFiles */,
-			);
-			runOnlyForDeploymentPostprocessing = 0;
-		};
-		EFC27F6D246D7C260093D8B3 /* CopyFiles */ = {
-			isa = PBXCopyFilesBuildPhase;
-			buildActionMask = 2147483647;
-			dstPath = "";
-			dstSubfolderSpec = 10;
-			files = (
-				EFC27F7F246D7C560093D8B3 /* RxBlocking.framework in CopyFiles */,
-				EFC27F79246D7C3A0093D8B3 /* RxCocoa.framework in CopyFiles */,
-				EFC27F78246D7C360093D8B3 /* RxSwift.framework in CopyFiles */,
-				EFC27F7B246D7C4B0093D8B3 /* RxRelay.framework in CopyFiles */,
-				EFC27F7D246D7C510093D8B3 /* RxTest.framework in CopyFiles */,
-			);
->>>>>>> aa838408
 			runOnlyForDeploymentPostprocessing = 0;
 		};
 /* End PBXCopyFilesBuildPhase section */
@@ -168,12 +125,9 @@
 			isa = PBXFrameworksBuildPhase;
 			buildActionMask = 2147483647;
 			files = (
-<<<<<<< HEAD
 				4EAD6B1825DC410500C228C6 /* RxSwift.xcframework in Frameworks */,
 				4EAD6B1425DC410500C228C6 /* RxCocoa.xcframework in Frameworks */,
 				4EAD6B1625DC410500C228C6 /* RxRelay.xcframework in Frameworks */,
-=======
->>>>>>> aa838408
 			);
 			runOnlyForDeploymentPostprocessing = 0;
 		};
@@ -194,14 +148,11 @@
 			isa = PBXFrameworksBuildPhase;
 			buildActionMask = 2147483647;
 			files = (
-<<<<<<< HEAD
 				4EAD6B0A25DC3DFD00C228C6 /* RxBlocking.xcframework in Frameworks */,
 				4EAD6B0B25DC3DFD00C228C6 /* RxCocoa.xcframework in Frameworks */,
 				4EAD6B0C25DC3DFD00C228C6 /* RxRelay.xcframework in Frameworks */,
 				4EAD6B0D25DC3DFD00C228C6 /* RxSwift.xcframework in Frameworks */,
 				4EAD6B0E25DC3DFD00C228C6 /* RxTest.xcframework in Frameworks */,
-=======
->>>>>>> aa838408
 				EFC27F6B246D7C260093D8B3 /* RxFeedback.framework in Frameworks */,
 			);
 			runOnlyForDeploymentPostprocessing = 0;
@@ -335,14 +286,11 @@
 		EFC27F53246D791E0093D8B3 /* Frameworks */ = {
 			isa = PBXGroup;
 			children = (
-<<<<<<< HEAD
 				4EAD6B0125DC3DDE00C228C6 /* RxBlocking.xcframework */,
 				4EAD6B0225DC3DDE00C228C6 /* RxCocoa.xcframework */,
 				4EAD6AFF25DC3DDE00C228C6 /* RxRelay.xcframework */,
 				4EAD6B0025DC3DDE00C228C6 /* RxSwift.xcframework */,
 				4EAD6B0325DC3DDE00C228C6 /* RxTest.xcframework */,
-=======
->>>>>>> aa838408
 			);
 			name = Frameworks;
 			sourceTree = "<group>";
@@ -405,10 +353,6 @@
 				EFC27F62246D7C260093D8B3 /* Sources */,
 				EFC27F6A246D7C260093D8B3 /* Frameworks */,
 				EFC27F6C246D7C260093D8B3 /* Resources */,
-<<<<<<< HEAD
-=======
-				EFC27F6D246D7C260093D8B3 /* CopyFiles */,
->>>>>>> aa838408
 			);
 			buildRules = (
 			);
@@ -574,39 +518,9 @@
 				DEBUG_INFORMATION_FORMAT = dwarf;
 				ENABLE_STRICT_OBJC_MSGSEND = YES;
 				ENABLE_TESTABILITY = YES;
-<<<<<<< HEAD
 				FRAMEWORK_SEARCH_PATHS = (
 					"$(inherited)",
 					"$(SRCROOT)/Carthage/Build",
-=======
-				"FRAMEWORK_SEARCH_PATHS[sdk=appletvos*]" = (
-					"$(SRCROOT)/Carthage/Build/tvOS/",
-					"$(inherited)",
-				);
-				"FRAMEWORK_SEARCH_PATHS[sdk=appletvsimulator*]" = (
-					"$(SRCROOT)/Carthage/Build/tvOS/",
-					"$(inherited)",
-				);
-				"FRAMEWORK_SEARCH_PATHS[sdk=iphoneos*]" = (
-					"$(SRCROOT)/Carthage/Build/iOS/",
-					"$(inherited)",
-				);
-				"FRAMEWORK_SEARCH_PATHS[sdk=iphonesimulator*]" = (
-					"$(SRCROOT)/Carthage/Build/iOS/",
-					"$(inherited)",
-				);
-				"FRAMEWORK_SEARCH_PATHS[sdk=macosx*]" = (
-					"$(SRCROOT)/Carthage/Build/Mac/",
-					"$(inherited)",
-				);
-				"FRAMEWORK_SEARCH_PATHS[sdk=watchos*]" = (
-					"$(SRCROOT)/Carthage/Build/watchOS/",
-					"$(inherited)",
-				);
-				"FRAMEWORK_SEARCH_PATHS[sdk=watchsimulator*]" = (
-					"$(SRCROOT)/Carthage/Build/watchOS/",
-					"$(inherited)",
->>>>>>> aa838408
 				);
 				GCC_C_LANGUAGE_STANDARD = gnu99;
 				GCC_DYNAMIC_NO_PIC = NO;
@@ -623,15 +537,11 @@
 				GCC_WARN_UNUSED_FUNCTION = YES;
 				GCC_WARN_UNUSED_VARIABLE = YES;
 				IPHONEOS_DEPLOYMENT_TARGET = 8.0;
-<<<<<<< HEAD
 				LD_RUNPATH_SEARCH_PATHS = (
 					"@loader_path/Frameworks",
 					"@executable_path/Frameworks",
 					"$(inherited)",
 				);
-=======
-				LD_RUNPATH_SEARCH_PATHS = "@loader_path/Frameworks @executable_path/Frameworks $(inherited)";
->>>>>>> aa838408
 				MACOSX_DEPLOYMENT_TARGET = 10.13;
 				MTL_ENABLE_DEBUG_INFO = YES;
 				ONLY_ACTIVE_ARCH = YES;
@@ -677,39 +587,9 @@
 				DEBUG_INFORMATION_FORMAT = "dwarf-with-dsym";
 				ENABLE_NS_ASSERTIONS = NO;
 				ENABLE_STRICT_OBJC_MSGSEND = YES;
-<<<<<<< HEAD
 				FRAMEWORK_SEARCH_PATHS = (
 					"$(inherited)",
 					"$(SRCROOT)/Carthage/Build",
-=======
-				"FRAMEWORK_SEARCH_PATHS[sdk=appletvos*]" = (
-					"$(SRCROOT)/Carthage/Build/tvOS/",
-					"$(inherited)",
-				);
-				"FRAMEWORK_SEARCH_PATHS[sdk=appletvsimulator*]" = (
-					"$(SRCROOT)/Carthage/Build/tvOS/",
-					"$(inherited)",
-				);
-				"FRAMEWORK_SEARCH_PATHS[sdk=iphoneos*]" = (
-					"$(SRCROOT)/Carthage/Build/iOS/",
-					"$(inherited)",
-				);
-				"FRAMEWORK_SEARCH_PATHS[sdk=iphonesimulator*]" = (
-					"$(SRCROOT)/Carthage/Build/iOS/",
-					"$(inherited)",
-				);
-				"FRAMEWORK_SEARCH_PATHS[sdk=macosx*]" = (
-					"$(SRCROOT)/Carthage/Build/Mac/",
-					"$(inherited)",
-				);
-				"FRAMEWORK_SEARCH_PATHS[sdk=watchos*]" = (
-					"$(SRCROOT)/Carthage/Build/watchOS/",
-					"$(inherited)",
-				);
-				"FRAMEWORK_SEARCH_PATHS[sdk=watchsimulator*]" = (
-					"$(SRCROOT)/Carthage/Build/watchOS/",
-					"$(inherited)",
->>>>>>> aa838408
 				);
 				GCC_C_LANGUAGE_STANDARD = gnu99;
 				GCC_NO_COMMON_BLOCKS = YES;
@@ -721,15 +601,11 @@
 				GCC_WARN_UNUSED_FUNCTION = YES;
 				GCC_WARN_UNUSED_VARIABLE = YES;
 				IPHONEOS_DEPLOYMENT_TARGET = 8.0;
-<<<<<<< HEAD
 				LD_RUNPATH_SEARCH_PATHS = (
 					"@loader_path/Frameworks",
 					"@executable_path/Frameworks",
 					"$(inherited)",
 				);
-=======
-				LD_RUNPATH_SEARCH_PATHS = "@loader_path/Frameworks @executable_path/Frameworks $(inherited)";
->>>>>>> aa838408
 				MACOSX_DEPLOYMENT_TARGET = 10.13;
 				MTL_ENABLE_DEBUG_INFO = NO;
 				SUPPORTED_PLATFORMS = "iphonesimulator iphoneos appletvos appletvsimulator watchos watchsimulator macosx";
